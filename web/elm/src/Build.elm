module Build exposing (..)

import Date exposing (Date)
import Date.Format
import Debug
import Dict exposing (Dict)
import Html exposing (Html)
import Html.App
import Html.Attributes exposing (action, class, classList, href, id, method, title, disabled, attribute)
import Html.Events exposing (onClick, on, onWithOptions)
import Html.Lazy
import Http
import Json.Decode exposing ((:=))
import Process
import Task exposing (Task)
import Time exposing (Time)
import String

import Autoscroll exposing (ScrollBehavior (..))
import BuildOutput
import Concourse.Build exposing (Build, BuildDuration)
import Concourse.BuildPrep exposing (BuildPrep, BuildPrepStatus)
import Concourse.BuildStatus exposing (BuildStatus)
import Concourse.Pagination exposing (Paginated)
import LoadingIndicator
import BuildDuration
import Redirect
import Scroll

import Concourse.Job exposing (Job)

type alias CurrentBuild =
  { build : Build
  , prep : Maybe BuildPrep
  , status : BuildStatus
  , duration : BuildDuration
  , output : Maybe BuildOutput.Model
  }

type alias Model =
  { now : Time.Time
  , job : Maybe Job
  , history : List Build
  , currentBuild : Maybe CurrentBuild
  }

type StepRenderingState
  = StepsLoading
  | StepsLiveUpdating
  | StepsComplete
  | LoginRequired

type Action
  = Noop
  | FetchBuild Int
  | AbortBuild Int
  | BuildFetched (Result Http.Error Build)
  | BuildPrepFetched (Result Http.Error BuildPrep)
  | BuildHistoryFetched (Result Http.Error (Paginated Build))
  | BuildJobDetailsFetched (Result Http.Error Job)
  | BuildOutputAction BuildOutput.Action
  | BuildStatus BuildStatus Date
  | ScrollBuilds (Float, Float)
  | ClockTick Time.Time
  | BuildAborted (Result Http.Error ())
  | RevealCurrentBuildInHistory

type alias Flags =
  { buildId : Int
  }

init : Flags -> (Model, Cmd Action)
init flags =
  let
    model =
      { now = 0
      , job = Nothing
      , history = []
      , currentBuild = Nothing
      }
  in
    update (FetchBuild flags.buildId) model

update : Action -> Model -> (Model, Cmd Action)
update action model =
  case action of
    Noop ->
      (model, Cmd.none)

    FetchBuild buildId ->
      (model, fetchBuild 0 buildId)

    BuildFetched (Ok build) ->
      handleBuildFetched build model

    BuildFetched (Err err) ->
      Debug.log ("failed to fetch build: " ++ toString err) <|
        (model, Cmd.none)

    AbortBuild buildId ->
      (model, abortBuild buildId)

    BuildAborted (Ok ()) ->
      (model, Cmd.none)

    BuildAborted (Err (Http.BadResponse 401 _)) ->
      (model, redirectToLogin model)

    BuildAborted (Err err) ->
      Debug.log ("failed to abort build: " ++ toString err) <|
        (model, Cmd.none)

    BuildPrepFetched (Ok buildPrep) ->
      handleBuildPrepFetched buildPrep model

    BuildPrepFetched (Err err) ->
      Debug.log ("failed to fetch build preparation: " ++ toString err) <|
        (model, Cmd.none)

    BuildOutputAction action ->
      case (model.currentBuild, model.currentBuild `Maybe.andThen` .output) of
        (Just currentBuild, Just output) ->
          let
            (newOutput, cmd) = BuildOutput.update action output
          in
            ({ model | currentBuild = Just { currentBuild | output = Just newOutput } }, Cmd.map BuildOutputAction cmd)

        _ ->
          Debug.crash "impossible (received action for missing BuildOutput)"

    BuildStatus status date ->
      ( { model |
          currentBuild =
            Maybe.map (\info ->
              updateStartFinishAt status date <|
                if Concourse.BuildStatus.isRunning info.status then
                  { info | status = status }
                else
                  info) model.currentBuild
        }
      , Cmd.none
      )

    BuildHistoryFetched (Err err) ->
      Debug.log ("failed to fetch build history: " ++ toString err) <|
        (model, Cmd.none)

    BuildHistoryFetched (Ok history) ->
      handleHistoryFetched history model

    BuildJobDetailsFetched (Ok job) ->
      handleBuildJobFetched job model

    BuildJobDetailsFetched (Err err) ->
      Debug.log ("failed to fetch build job details: " ++ toString err) <|
        (model, Cmd.none)

    RevealCurrentBuildInHistory ->
      (model, scrollToCurrentBuildInHistory)

    ScrollBuilds (0, deltaY) ->
      (model, scrollBuilds deltaY)

    ScrollBuilds (deltaX, _) ->
      (model, scrollBuilds -deltaX)

    ClockTick now ->
      ({ model | now = now }, Cmd.none)

handleBuildFetched : Build -> Model -> (Model, Cmd Action)
handleBuildFetched build model =
  let
    currentBuild =
      { build = build
      , status = build.status
      , duration = build.duration
      , prep = Nothing
      , output = Nothing
      }

    withBuild =
      { model | currentBuild = Just currentBuild }

    fetchJobAndHistory =
      case (model.job, build.job) of
        (Nothing, Just buildJob) ->
          Cmd.batch [fetchBuildJobDetails buildJob, fetchBuildHistory buildJob Nothing]

        _ ->
          Cmd.none

    (newModel, cmd) =
      if build.status == Concourse.BuildStatus.Pending then
        (withBuild, pollUntilStarted build.id)
      else if build.reapTime == Nothing then
        case model.currentBuild `Maybe.andThen` .prep of
          Nothing ->
            initBuildOutput build withBuild
          Just _ ->
            let
              (newModel, cmd) = initBuildOutput build withBuild
            in
              ( newModel
              , Cmd.batch [cmd, fetchBuildPrep Time.second build.id]
              )
      else (withBuild, Cmd.none)
  in
    (newModel, Cmd.batch [cmd, fetchJobAndHistory])

pollUntilStarted : Int -> Cmd Action
pollUntilStarted buildId =
  Cmd.batch
    [ (fetchBuild Time.second buildId)
    , (fetchBuildPrep Time.second buildId)
    ]

initBuildOutput : Build -> Model -> (Model, Cmd Action)
initBuildOutput build model =
  let
    (output, outputCmd) = BuildOutput.init build
  in
    ( { model | currentBuild = Maybe.map (\info -> { info | output = Just output }) model.currentBuild }
    , Cmd.map BuildOutputAction outputCmd
    )

handleBuildJobFetched : Job -> Model -> (Model, Cmd Action)
handleBuildJobFetched job model =
  let
    withJobDetails =
      { model | job = Just job }
  in
    (withJobDetails, Cmd.none)

handleHistoryFetched : Paginated Build -> Model -> (Model, Cmd Action)
handleHistoryFetched history model =
  let
    withBuilds =
      { model | history = List.append model.history history.content }
  in
    case (history.pagination.nextPage, model.currentBuild `Maybe.andThen` (\info -> info.build.job)) of
      (Nothing, _) ->
        (withBuilds, Cmd.none)

      (Just page, Just job) ->
        (withBuilds, Cmd.batch [fetchBuildHistory job (Just page)])

      (Just url, Nothing) ->
        Debug.crash "impossible"

handleBuildPrepFetched : BuildPrep -> Model -> (Model, Cmd Action)
handleBuildPrepFetched buildPrep model =
  ({ model | currentBuild = Maybe.map (\info -> { info | prep = Just buildPrep }) model.currentBuild }, Cmd.none)

updateStartFinishAt : BuildStatus -> Date -> CurrentBuild -> CurrentBuild
updateStartFinishAt status date info =
  let
    duration = info.duration
  in
    case status of
      Concourse.BuildStatus.Started ->
        { info | duration = { duration | startedAt = Just date } }

      _ ->
        { info | duration = { duration | finishedAt = Just date } }

abortBuild : Int -> Cmd Action
abortBuild buildId =
  Cmd.map BuildAborted << Task.perform Err Ok <|
    Concourse.Build.abort buildId

view : Model -> Html Action
view model =
  case model.currentBuild of
    Just currentBuild ->
      Html.div []
        [ viewBuildHeader currentBuild model
        , Html.div (id "build-body" :: paddingClass currentBuild.build) <|
          [ viewBuildPrep currentBuild.prep
          , Html.Lazy.lazy viewBuildOutput currentBuild.output
          ] ++
            let
              maybeBirthDate =
                Maybe.oneOf
                  [currentBuild.duration.startedAt, currentBuild.duration.finishedAt]
            in
              case (maybeBirthDate, currentBuild.build.reapTime) of
                (Just birthDate, Just reapTime) ->
                  [ Html.div
                      [ class "tombstone" ]
                      [ Html.div [ class "heading" ] [ Html.text "RIP" ]
                      , Html.div
                          [ class "job-name" ]
                          [ Html.text <|
                              Maybe.withDefault
                                "one-off build" <|
                                Maybe.map .name currentBuild.build.job
                          ]
                      , Html.div
                          [ class "build-name" ]
                          [ Html.text <|
                              "build #" ++
                                case currentBuild.build.job of
                                  Nothing -> toString currentBuild.build.id
                                  Just _ -> currentBuild.build.name
                          ]
                      , Html.div
                          [ class "date" ]
                          [ Html.text <|
                              mmDDYY birthDate ++ "-" ++ mmDDYY reapTime
                          ]
                      , Html.div
                          [ class "epitaph" ]
                          [ Html.text <|
                              case currentBuild.build.status of
                                Concourse.BuildStatus.Succeeded -> "It passed, and now it has passed on."
                                Concourse.BuildStatus.Failed -> "It failed, and now has been forgotten."
                                Concourse.BuildStatus.Errored -> "It errored, but has found forgiveness."
                                Concourse.BuildStatus.Aborted -> "It was never given a chance."
                                _ -> "I'm not dead yet."
                          ]
                      ]
                  , Html.div
                      [ class "explanation" ]
                      [ Html.text "This log has been "
                      , Html.a
                          [ Html.Attributes.href "http://concourse.ci/configuring-jobs.html#build_logs_to_retain" ]
                          [ Html.text "reaped." ]
                      ]
                  ]
                _ -> []
        ]

    _ ->
      LoadingIndicator.view

mmDDYY : Date -> String
mmDDYY d =
  Date.Format.format "%m/%d/" d ++ String.right 2 (Date.Format.format "%Y" d)

paddingClass : Build -> List (Html.Attribute Action)
paddingClass build =
  case build.job of
    Just _ ->
      []

    _ ->
      [class "build-body-noSubHeader"]

viewBuildOutput : Maybe BuildOutput.Model -> Html Action
viewBuildOutput output =
  case output of
    Just o ->
      Html.App.map BuildOutputAction (BuildOutput.view o)

    Nothing ->
      Html.div [] []

viewBuildPrep : Maybe BuildPrep -> Html Action
viewBuildPrep prep =
  case prep of
    Just prep ->
      Html.div [class "build-step"]
        [ Html.div [class "header"]
            [ Html.i [class "left fa fa-fw fa-cogs"] []
            , Html.h3 [] [Html.text "preparing build"]
            ]
        , Html.div []
            [ Html.ul [class "prep-status-list"]
                (
                    [ viewBuildPrepLi "checking pipeline is not paused" prep.pausedPipeline Dict.empty
                    , viewBuildPrepLi "checking job is not paused" prep.pausedJob Dict.empty
                    ] ++
                    (viewBuildPrepInputs prep.inputs) ++
                    [ viewBuildPrepLi "waiting for a suitable set of input versions" prep.inputsSatisfied prep.missingInputReasons
                    , viewBuildPrepLi "checking max-in-flight is not reached" prep.maxRunningBuilds Dict.empty
                    ]
                )
            ]
        ]
    Nothing ->
      Html.div [] []

viewBuildPrepInputs : Dict String BuildPrepStatus -> List (Html Action)
viewBuildPrepInputs inputs =
  List.map viewBuildPrepInput (Dict.toList inputs)

viewBuildPrepInput : (String, BuildPrepStatus) -> Html Action
viewBuildPrepInput (name, status) =
  viewBuildPrepLi ("discovering any new versions of " ++ name) status Dict.empty

viewBuildPrepDetails : Dict String String -> Html Action
viewBuildPrepDetails details =
  Html.ul [class "details"]
    (List.map (viewDetailItem) (Dict.toList details))

viewDetailItem : (String, String) -> Html Action
viewDetailItem (name, status) =
    Html.li []
      [Html.text (name ++ " - " ++ status)]

viewBuildPrepLi : String -> BuildPrepStatus -> Dict String String -> Html Action
viewBuildPrepLi text status details =
  Html.li
    [ classList [
        ("prep-status", True),
        ("inactive", status == Concourse.BuildPrep.Unknown)
      ]
    ]
    [ Html.span [class "marker"]
        [ viewBuildPrepStatus status ]
    , Html.span []
        [ Html.text text ]
    ,
      (viewBuildPrepDetails details)
    ]

viewBuildPrepStatus : BuildPrepStatus -> Html Action
viewBuildPrepStatus status =
  case status of
    Concourse.BuildPrep.Unknown -> Html.i [class "fa fa-fw fa-circle-o-notch", title "thinking..."] []
    Concourse.BuildPrep.Blocking -> Html.i [class "fa fa-fw fa-spin fa-circle-o-notch inactive", title "blocking"] []
    Concourse.BuildPrep.NotBlocking -> Html.i [class "fa fa-fw fa-check", title "not blocking"] []

viewBuildHeader : CurrentBuild -> Model -> Html Action
viewBuildHeader currentBuild {now, job, history} =
  let
    triggerButton =
      case job of
        Just {name, teamName, pipelineName} ->
          let
            actionUrl = "/teams/" ++ teamName ++ "/pipelines/" ++ pipelineName ++ "/jobs/" ++ name ++ "/builds"
            buttonDisabled = case job of
              Nothing -> True
              Just job -> job.disableManualTrigger
          in
            Html.form
              [class "trigger-build", method "post", action (actionUrl)]
              [Html.button [class "build-action fr", disabled buttonDisabled, attribute "aria-label" "Trigger Build"] [Html.i [class "fa fa-plus-circle"] []]]

        _ ->
          Html.div [] []

    abortButton =
      if Concourse.BuildStatus.isRunning currentBuild.status then
        Html.span
          [class "build-action build-action-abort fr", onClick (AbortBuild currentBuild.build.id), attribute "aria-label" "Abort Build"]
          [Html.i [class "fa fa-times-circle"] []]
      else
        Html.span [] []

    buildTitle = case currentBuild.build.job of
      Just {name, teamName, pipelineName} ->
        Html.a [href ("/teams/" ++ teamName ++ "/pipelines/" ++ pipelineName ++ "/jobs/" ++ name)]
          [Html.text (name ++ " #" ++ currentBuild.build.name)]

      _ ->
        Html.text ("build #" ++ toString currentBuild.build.id)
  in
    Html.div [id "page-header", class (Concourse.BuildStatus.show currentBuild.status)]
      [ Html.div [class "build-header"]
          [ Html.div [class "build-actions fr"] [triggerButton, abortButton]
          , Html.h1 [] [buildTitle]
          , BuildDuration.view currentBuild.duration now
          ]
      , Html.div
          [ onWithOptions
              "mousewheel"
              { stopPropagation = True, preventDefault = True }
              (Json.Decode.map ScrollBuilds decodeScrollEvent)
          ]
          [ lazyViewHistory currentBuild.build currentBuild.status history ]
      ]

lazyViewHistory : Build -> BuildStatus -> List Build -> Html Action
lazyViewHistory currentBuild currentStatus builds =
  Html.Lazy.lazy3 viewHistory currentBuild currentStatus builds

viewHistory : Build -> BuildStatus -> List Build -> Html Action
viewHistory currentBuild currentStatus builds =
  Html.ul [id "builds"]
    (List.map (viewHistoryItem currentBuild currentStatus) builds)

viewHistoryItem : Build -> BuildStatus -> Build -> Html Action
viewHistoryItem currentBuild currentStatus build =
  Html.li
    [ classList
        [ ( if build.name == currentBuild.name then
              Concourse.BuildStatus.show currentStatus
            else
              Concourse.BuildStatus.show build.status
          , True
          )
        , ("current", build.name == currentBuild.name)
        ]
    ]
    [Html.a [overrideClick (FetchBuild build.id),  href (Concourse.Build.url build)] [Html.text (build.name)]]

overrideClick : Action -> Html.Attribute Action
overrideClick action =
  Html.Events.onWithOptions "click"
    { stopPropagation = True, preventDefault = True }
    (Json.Decode.succeed action)

durationTitle : Date -> List (Html Action) -> Html Action
durationTitle date content =
  Html.div [title (Date.Format.format "%b" date)] content

decodeScrollEvent : Json.Decode.Decoder (Float, Float)
decodeScrollEvent =
  Json.Decode.object2 (,)
    ("deltaX" := Json.Decode.float)
    ("deltaY" := Json.Decode.float)

fetchBuild : Time -> Int -> Cmd Action
fetchBuild delay buildId =
  Cmd.map BuildFetched << Task.perform Err Ok <|
    Process.sleep delay `Task.andThen` (always <| Concourse.Build.fetch buildId)

fetchBuildJobDetails : Concourse.Build.BuildJob -> Cmd Action
fetchBuildJobDetails buildJob =
  Cmd.map BuildJobDetailsFetched << Task.perform Err Ok <|
    Concourse.Job.fetchJob buildJob

fetchBuildPrep : Time -> Int -> Cmd Action
fetchBuildPrep delay buildId =
  Cmd.map BuildPrepFetched << Task.perform Err Ok <|
    Process.sleep delay `Task.andThen` (always <| Concourse.BuildPrep.fetch buildId)

fetchBuildHistory : Concourse.Build.BuildJob -> Maybe Concourse.Pagination.Page -> Cmd Action
fetchBuildHistory job page =
  Cmd.map BuildHistoryFetched << Task.perform Err Ok <|
    Concourse.Build.fetchJobBuilds job page

scrollBuilds : Float -> Cmd Action
scrollBuilds delta =
  Cmd.map (always Noop) << Task.perform Err Ok <|
    Scroll.scroll "builds" delta

scrollToCurrentBuildInHistory : Cmd Action
scrollToCurrentBuildInHistory =
  Cmd.map (always Noop) << Task.perform Err Ok <|
    Scroll.scrollIntoView "#builds .current"

getScrollBehavior : Model -> Autoscroll.ScrollBehavior
getScrollBehavior model =
  case Maybe.withDefault Concourse.BuildStatus.Pending (Maybe.map .status model.currentBuild) of
    Concourse.BuildStatus.Failed -> ScrollUntilCancelled
    Concourse.BuildStatus.Errored -> ScrollUntilCancelled
    Concourse.BuildStatus.Aborted -> ScrollUntilCancelled
    Concourse.BuildStatus.Started -> Autoscroll
    Concourse.BuildStatus.Pending -> NoScroll
    Concourse.BuildStatus.Succeeded -> NoScroll

<<<<<<< HEAD

getPipelineName : Model -> Maybe String
getPipelineName = Maybe.map .pipelineName << .job

getJobName : Model -> Maybe String
getJobName = Maybe.map .name << .job

redirectToLogin : Model -> Effects Action
=======
redirectToLogin : Model -> Cmd Action
>>>>>>> 0213a6b3
redirectToLogin model =
  Cmd.map (always Noop) << Task.perform Err Ok <|
    Redirect.to "/login"<|MERGE_RESOLUTION|>--- conflicted
+++ resolved
@@ -551,18 +551,13 @@
     Concourse.BuildStatus.Pending -> NoScroll
     Concourse.BuildStatus.Succeeded -> NoScroll
 
-<<<<<<< HEAD
-
 getPipelineName : Model -> Maybe String
 getPipelineName = Maybe.map .pipelineName << .job
 
 getJobName : Model -> Maybe String
 getJobName = Maybe.map .name << .job
 
-redirectToLogin : Model -> Effects Action
-=======
 redirectToLogin : Model -> Cmd Action
->>>>>>> 0213a6b3
 redirectToLogin model =
   Cmd.map (always Noop) << Task.perform Err Ok <|
     Redirect.to "/login"